--- conflicted
+++ resolved
@@ -61,27 +61,16 @@
     axp.set_title("Potential Energy")
 
     axt = fig.add_subplot(2, 2, 3)
-<<<<<<< HEAD
-    axt.plot(np.arange(simulation_history.shape[0] - 1),
-             kinetic_energy[1:] + potential_energy[1:])
-             #(potential_energy[1:].max() - potential_energy[1:])/kinetic_energy[1:])
-=======
     axt.plot(np.arange(simulation_history.shape[0] - 10),
              potential_energy[10:] + kinetic_energy[10:])
->>>>>>> 585c92ea
     axt.set_title("Total Energy")
 
     axm = fig.add_subplot(2, 2, 4)
     axm.plot(np.arange(simulation_history.shape[0] - 10),
             momentum[10:, 0],
             label='Momentum X')
-<<<<<<< HEAD
-    axm.plot(np.arange(simulation_history.shape[0]),
-            momentum[..., 1],
-=======
     axm.plot(np.arange(simulation_history.shape[0] - 10),
             momentum[10:, 1],
->>>>>>> 585c92ea
             label='Momentum Y')
 
     axm.legend()
